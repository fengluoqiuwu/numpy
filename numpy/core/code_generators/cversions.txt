# Hash below were defined from numpy_api_order.txt and ufunc_api_order.txt
# When adding a new version here for a new minor release, also add the same
# version as NPY_x_y_API_VERSION in numpyconfig.h and C_API_VERSION in
# setup_common.py.

0x00000001 = 603580d224763e58c5e7147f804dc0f5
0x00000002 = 8ecb29306758515ae69749c803a75da1
0x00000003 = bf22c0d05b31625d2a7015988d61ce5a

# Starting from here, the hash is defined from numpy_api.full_api dict
# version 4 added neighborhood iterators and PyArray_Correlate2
0x00000004 = 3d8940bf7b0d2a4e25be4338c14c3c85
0x00000005 = 77e2e846db87f25d7cf99f9d812076f0

# Version 6 (NumPy 1.6) added new iterator, half float and casting functions,
# PyArray_CountNonzero, PyArray_NewLikeArray and PyArray_MatrixProduct2.
0x00000006 = e61d5dc51fa1c6459328266e215d6987

# Version 7 (NumPy 1.7) improved datetime64, misc utilities.
0x00000007 = e396ba3912dcf052eaee1b0b203a7724

# Version 8 Added interface to MapIterObject
0x00000008 = 17321775fc884de0b1eda478cd61c74b

# Version 9 (NumPy 1.8) Added interface for partition functions,
# PyArray_NEW_ZEROED, commented out as the hash changed in
# NumPy 1.9.0 due to annotation.
#0x00000009 = 327bd114df09c2eb7a0bcc6901e2a3ed

# Version 9 (NumPy 1.9) Added function annotations.
# The interface has not changed, but the hash is different due to
# the annotations, so keep the previous version number.
0x00000009 = 982c4ebb6e7e4c194bf46b1535b4ef1b

# Version 10 (NumPy 1.10) Added PyArray_CheckAnyScalarExact
# Version 10 (NumPy 1.11) No change.
# Version 10 (NumPy 1.12) No change.
0x0000000a = 9b8bce614655d3eb02acddcb508203cb

# Version 11 (NumPy 1.13) Added PyArray_MapIterArrayCopyIfOverlap
0x0000000b = edb1ba83730c650fd9bc5772a919cda7

# Version 12 (NumPy 1.14) Added PyArray_ResolveWritebackIfCopy,
# PyArray_SetWritebackIfCopyBase and deprecated PyArray_SetUpdateIfCopyBase.
# Version 12 (NumPy 1.15) No change.
0x0000000c = a1bc756c5782853ec2e3616cf66869d8

# Version 13 (NumPy 1.16)
# Deprecate PyArray_SetNumericOps and PyArray_GetNumericOps,
# Add fields core_dim_flags and core_dim_sizes to PyUFuncObject.
# Add PyUFunc_FromFuncAndDataAndSignatureAndIdentity to ufunc_funcs_api.
# Version 13 (NumPy 1.17) No change.
# Version 13 (NumPy 1.18) No change.
# Version 13 (NumPy 1.19) No change.
0x0000000d = 5b0e8bbded00b166125974fc71e80a33

# Version 14 (NumPy 1.20)
# DType related API additions.
# A new field was added to the end of PyArrayObject_fields.
# Version 14 (NumPy 1.21) No change.
0x0000000e = 17a0f366e55ec05e5c5c149123478452

# Version 15 (NumPy 1.22)
# Configurable memory allocations
0x0000000f = b8783365b873681cd204be50cdfb448d

# Version 16 (NumPy 1.23)
# NonNull attributes removed from numpy_api.py
# Version 16 (NumPy 1.24) No change.
0x00000010 = 04a7bf1e65350926a0e528798da263c0

<<<<<<< HEAD
# Version 17 (NumPy 1.25)
# Add datetime conversion functions GH#21199
0x00000011 = 11300d78ccfa5e776b3a6cb845dd9cd6
=======
# Version 17 (NumPy 1.25) No actual change.
0x00000011 = ca1aebdad799358149567d9d93cbca09

# Version 18 (NumPy 2.0.0)
0x00000012 = 5af92e858ce8e95409ae1fcc8f508ddd
>>>>>>> 60bd99b2
<|MERGE_RESOLUTION|>--- conflicted
+++ resolved
@@ -69,14 +69,10 @@
 # Version 16 (NumPy 1.24) No change.
 0x00000010 = 04a7bf1e65350926a0e528798da263c0
 
-<<<<<<< HEAD
-# Version 17 (NumPy 1.25)
-# Add datetime conversion functions GH#21199
-0x00000011 = 11300d78ccfa5e776b3a6cb845dd9cd6
-=======
 # Version 17 (NumPy 1.25) No actual change.
 0x00000011 = ca1aebdad799358149567d9d93cbca09
 
 # Version 18 (NumPy 2.0.0)
-0x00000012 = 5af92e858ce8e95409ae1fcc8f508ddd
->>>>>>> 60bd99b2
+# Many API deprecations have been finalized
+# Add datetime conversion functions GH#21199
+0x00000012 = 8cf95bb1f5ce4bd3c2195a31fce44a93